#!/usr/bin/env python3
"""
NGO Intelligence Platform - Visualization Generation Only
Generates visualizations from raw data collected by master_scraper_data.py

Usage: python master_scraper_viz.py --session session_TIMESTAMP
Input: data/master_output/session_*/raw_data/
Output: data/master_output/session_*/artifacts/
"""

import os
import sys
import json
import subprocess
import argparse
from datetime import datetime
from pathlib import Path
import time

# Reuse the original master scraper's core functionality
from master_scraper import HomelessnessMasterOrchestrator, Colors

class VisualizationOrchestrator(HomelessnessMasterOrchestrator):
    """Focused on visualization generation only"""
    
    def __init__(self, session_id):
        # Initialize with dummy duration (not used for viz)
        super().__init__(duration_seconds=0)
        
        self.session_id = session_id
        self.session_dir = self.master_output_dir / session_id
        
        if not self.session_dir.exists():
            raise FileNotFoundError(f"Session directory not found: {self.session_dir}")
        
        self.raw_data_dir = self.session_dir / "raw_data"
        if not self.raw_data_dir.exists():
            raise FileNotFoundError(f"Raw data directory not found: {self.raw_data_dir}")
        
        self.artifacts_dir = self.session_dir / "artifacts"
        self.artifacts_dir.mkdir(exist_ok=True)
        
        self.print_info(f"📁 Session: {session_id}")
        self.print_info(f"📊 Input: raw_data/")
        self.print_info(f"🎨 Output: artifacts/")
        
        # Override timestamp to match session
        self.timestamp = session_id.replace('session_', '')
        self.start_time = datetime.now()
    
    def generate_google_trends_viz(self):
        """Copy latest Google Trends data and visualizations"""
        self.print_header("GOOGLE TRENDS VISUALIZATIONS")
        start = time.time()
        
        try:
            import shutil
            
            # Check for Google Trends data files (with google_trends_ prefix)
            trends_files = list(self.raw_data_dir.glob("google_trends_*.xlsx"))
            
            # If no data, copy latest from scripts/google_trends
            if not trends_files:
                self.print_info("📊 No Google Trends data in raw_data, copying latest...")
                trends_script_dir = self.scripts_dir / "google_trends"
                
                for pattern in ['googletrends_national_*.xlsx', 'googletrends_state_*.xlsx']:
                    files = sorted(trends_script_dir.glob(pattern), 
                                 key=lambda p: p.stat().st_mtime, reverse=True)
                    if files:
                        src = files[0]
                        dst = self.raw_data_dir / f"google_trends_{src.name}"
                        shutil.copy2(src, dst)
                        trends_files.append(dst)
            
            self.print_progress(f"📊 Processing {len(trends_files)} Google Trends data files")
            
            # Copy ALL visualizations from viz/google_trends
            viz_dir = self.project_root / "viz" / "google_trends"
            
            if viz_dir.exists():
                viz_files = list(viz_dir.glob("*.png")) + list(viz_dir.glob("*.html"))
                if viz_files:
                    # Copy with google_trends_ prefix
                    for viz_file in viz_files:
                        new_name = f"google_trends_{viz_file.name}" if not viz_file.name.startswith('google_trends_') else viz_file.name
                        dst = self.artifacts_dir / new_name
                        shutil.copy2(viz_file, dst)
                    
                    self.print_success(f"✓ Copied {len(viz_files)} Google Trends visualizations")
                    
                    duration = time.time() - start
                    self.results['google_trends_viz'] = {
                        'status': 'success',
                        'duration': duration,
                        'visualizations': len(viz_files)
                    }
                else:
                    self.print_info("⚠️  No Google Trends visualizations found in viz/ directory")
            else:
                self.print_info("⚠️  viz/google_trends directory not found, skipping")
            
        except Exception as e:
            self.print_error(f"Google Trends viz failed: {str(e)}")
            self.results['google_trends_viz'] = {'status': 'FAILED', 'error': str(e)}
    
    def generate_news_api_viz(self):
        """Generate News API visualizations from raw data"""
        self.print_header("NEWS API VISUALIZATIONS")
        start = time.time()
        
        try:
            # Check for News API data (with news_ prefix)
            classified_file = self.raw_data_dir / "news_classified.csv"
            
            if not classified_file.exists():
                self.print_info("⚠️  No News API data found, skipping")
                return
            
            self.print_progress("📰 Generating News API visualizations...")
            
            sys.path.insert(0, str(self.scripts_dir / "news_api"))
            from news_viz import Visualizations, PoliticalAnalysisVisualizer
            import pandas as pd
            import matplotlib
            matplotlib.use('Agg')
            import matplotlib.pyplot as plt
            
            # Load classified data
            df = pd.read_csv(classified_file)
            
            # Generate visualizations (Visualizations needs keyword parameter)
            viz = Visualizations(df, keyword='homelessness')
            pol_viz = PoliticalAnalysisVisualizer()

            viz_count = 0

            # Sankey diagram - interactive HTML visualization
            try:
                import plotly.graph_objects as go

                sources = df['source'].unique()[:15]  # Top 15 sources for readability
                political_labels = df['leaning'].unique()

                # Filter df to only include top sources
                df_filtered = df[df['source'].isin(sources)]

                # Create node labels
                all_nodes = list(sources) + list(political_labels)
                node_indices = {node: i for i, node in enumerate(all_nodes)}

                # Create links
                link_data = df_filtered.groupby(['source', 'leaning']).size().reset_index(name='count')

                # Color mapping
                color_map = {'LEFT': '#013364', 'CENTER': '#cbcaca', 'RIGHT': '#d30b0d'}

                fig_sankey = go.Figure(data=[go.Sankey(
                    node=dict(
                        pad=15,
                        thickness=20,
                        line=dict(color="black", width=0.5),
                        label=all_nodes,
                        color=['#8B4789'] * len(sources) +  # Purple for sources
                              [color_map.get(label, '#gray') for label in political_labels]
                    ),
                    link=dict(
                        source=[node_indices[source] for source in link_data['source']],
                        target=[node_indices[label] for label in link_data['leaning']],
                        value=link_data['count'],
                        color='rgba(128, 128, 128, 0.2)'
                    )
                )])

                fig_sankey.update_layout(
                    title_text='Political Leaning of Articles on Homelessness from US Media',
                    font_size=11,
                    height=500,
                    margin=dict(l=20, r=20, t=60, b=20)
                )

                output_file = self.artifacts_dir / f"news_sankey_{self.timestamp}.html"
                fig_sankey.write_html(output_file, auto_open=False)
                viz_count += 1
            except Exception as e:
                self.print_error(f"Sankey diagram failed: {str(e)}")
            
            # Word cloud - generate manually to avoid path issues
            try:
                from wordcloud import WordCloud, STOPWORDS
                # Use 'text' column (not 'description')
                all_text = ' '.join(df['title'].fillna('')) + ' ' + ' '.join(df['text'].fillna(''))

                stopwords = set(STOPWORDS)
                wordcloud = WordCloud(width=1600, height=800, background_color='white', 
                                     stopwords=stopwords, max_words=200, colormap='magma').generate(all_text)
                
                fig, ax = plt.subplots(figsize=(16, 8))
                ax.imshow(wordcloud, interpolation='bilinear')
                ax.set_title('Word Cloud for Media Coverage of Homelessness in the Last 30 Days', fontsize=16, fontweight='bold')
                ax.axis('off')

                output_file = self.artifacts_dir / f"news_wordcloud_{self.timestamp}.png"
                fig.savefig(output_file, dpi=150, bbox_inches='tight')
                plt.close(fig)
                viz_count += 1
            except Exception as e:
                self.print_error(f"Word cloud failed: {str(e)}")
            
            # Outlet comparison - simple bar chart
            try:
                fig, ax = plt.subplots(figsize=(12, 8))
                source_counts = df['source'].value_counts().head(15)
                source_counts.plot(kind='barh', ax=ax, color='#D98586')
<<<<<<< HEAD
                ax.set_title('News Outlets Covering Homelessness', fontsize=13, fontweight='bold', pad=10)
                ax.set_xlabel('Number of Articles', fontsize=11)
                ax.set_ylabel('News Outlet', fontsize=11)
                ax.invert_yaxis()  # Invert to show top outlets at the top
=======
                ax.set_title('News Outlets Covering Homelessness in the Last 30 Days', fontsize=14, fontweight='bold')
                ax.set_xlabel('Number of Articles')
                ax.set_ylabel('News Outlet')
>>>>>>> 3a4114e4
                ax.grid(axis='x', alpha=0.3)
                plt.tight_layout()

                output_file = self.artifacts_dir / f"news_outlet_comparison_{self.timestamp}.png"
                fig.savefig(output_file, dpi=150, bbox_inches='tight')
                plt.close(fig)
                viz_count += 1
            except Exception as e:
                self.print_error(f"Outlet comparison failed: {str(e)}")
            
            # Political pie chart - same height as timeline for two-column layout
            try:
                fig, ax = plt.subplots(figsize=(7, 7))
                leaning_counts = df['leaning'].value_counts()
                colors = {'LEFT': '#013364', 'CENTER': '#333333', 'RIGHT': '#d30b0d'}
                colors_list = [colors.get(x, 'gray') for x in leaning_counts.index]
                
                ax.pie(leaning_counts, labels=leaning_counts.index, autopct='%1.1f%%', 
                      colors=colors_list, startangle=90, textprops={'color': 'white', 'fontweight': 'bold', 'fontsize': 14})
                ax.set_title('Political Leaning of Homelessness News Coverage', fontsize=14, fontweight='bold')
                ax.legend(loc='lower left')
                plt.tight_layout()

                output_file = self.artifacts_dir / f"news_political_pie_{self.timestamp}.png"
                fig.savefig(output_file, dpi=150, bbox_inches='tight')
                plt.close(fig)
                viz_count += 1
            except Exception as e:
                self.print_error(f"Political pie failed: {str(e)}")
            
            # Political timeline - line plot matching original style
            try:
                # Use 'date' column (not 'publishedAt')
                df['published'] = pd.to_datetime(df['date'])
                fig, ax = plt.subplots(figsize=(14, 6))
                
                for leaning in ['LEFT', 'CENTER', 'RIGHT']:
                    leaning_df = df[df['leaning'] == leaning]
                    if len(leaning_df) > 0:
                        leaning_df['published'].hist(bins=30, alpha=0.5, label=leaning, 
                                                     color=colors.get(leaning, 'gray'), ax=ax)
                
                ax.set_title('Timeline of News Coverage by Political Leaning', fontsize=14, fontweight='bold')
                ax.set_xlabel('Date')
                ax.set_ylabel('Number of Articles')
                ax.invert_yaxis()
                ax.legend()
                ax.grid(alpha=0.3)
                plt.tight_layout()

                output_file = self.artifacts_dir / f"news_political_timeline_{self.timestamp}.png"
                fig.savefig(output_file, dpi=150, bbox_inches='tight')
                plt.close(fig)
                viz_count += 1
            except Exception as e:
                self.print_error(f"Political timeline failed: {str(e)}")
            
            duration = time.time() - start
            self.results['news_api_viz'] = {
                'status': 'success',
                'duration': duration,
                'visualizations': viz_count
            }
            self.print_success(f"Generated {viz_count} News API visualizations")
            
        except Exception as e:
            self.print_error(f"News API viz failed: {str(e)}")
            self.results['news_api_viz'] = {'status': 'FAILED', 'error': str(e)}
    
    def generate_reddit_viz(self):
        """Generate individual Reddit visualizations from comprehensive dashboard components"""
        self.print_header("REDDIT VISUALIZATIONS")
        start = time.time()
        
        try:
            reddit_file = self.raw_data_dir / "reddit_posts.csv"
            
            if not reddit_file.exists():
                self.print_info("⚠️  No Reddit data found, skipping")
                return
            
            self.print_progress("🔍 Generating individual Reddit visualizations from comprehensive dashboard...")
            
            import pandas as pd
            import matplotlib
            matplotlib.use('Agg')
            import matplotlib.pyplot as plt
            import sys
            
            # Add reddit module to path for comprehensive viz functions
            reddit_path = str(self.scripts_dir / "reddit")
            if reddit_path not in sys.path:
                sys.path.insert(0, reddit_path)
            
            # Import visualization functions
            import importlib.util
            
            # Load analysis module
            analysis_spec = importlib.util.spec_from_file_location(
                "scripts.reddit.analysis",
                self.scripts_dir / "reddit" / "analysis.py"
            )
            analysis_module = importlib.util.module_from_spec(analysis_spec)
            sys.modules['scripts.reddit.analysis'] = analysis_module
            analysis_spec.loader.exec_module(analysis_module)
            
            # Load visualization module
            viz_spec = importlib.util.spec_from_file_location(
                "scripts.reddit.visualization",
                self.scripts_dir / "reddit" / "visualization.py"
            )
            viz_module = importlib.util.module_from_spec(viz_spec)
            sys.modules['scripts.reddit.visualization'] = viz_module
            sys.modules['scripts.reddit'] = type(sys)('scripts.reddit')
            sys.modules['scripts.reddit'].analysis = analysis_module
            viz_spec.loader.exec_module(viz_module)
            
            # Import functions
            _time_bin = viz_module._time_bin
            _create_smooth_density_plot = viz_module._create_smooth_density_plot
            _remove_outliers_iqr = viz_module._remove_outliers_iqr
            _remove_outliers_zscore = viz_module._remove_outliers_zscore
            get_top_topic_keywords_by_frequency = analysis_module.get_top_topic_keywords_by_frequency
            
            # Load data
            df = pd.read_csv(reddit_file)
            if 'created_utc' in df.columns:
                df['created_utc'] = pd.to_datetime(df['created_utc'])
            
            viz_count = 0
            
            # FIRST: Generate comprehensive dashboard (like original)
            try:
                build_dashboard = viz_module.build_dashboard
                fig_comp = plt.figure(figsize=(16, 18))
                build_dashboard(fig_comp, df)
                output_file = self.artifacts_dir / f"reddit_comprehensive_dashboard_{self.timestamp}.png"
                fig_comp.savefig(output_file, dpi=300, bbox_inches='tight')
                plt.close(fig_comp)
                viz_count += 1
                self.print_info("  Generated comprehensive dashboard")
            except Exception as e:
                self.print_info(f"  Comprehensive dashboard failed: {str(e)[:50]}")
            
            # THEN: Generate individual visualizations matching comprehensive dashboard style
            
            # Prepare data like in comprehensive dashboard
            df_sorted = df.sort_values('created_utc')
            df_sorted['time_bin'] = _time_bin(df_sorted)
            df_sorted['engagement'] = df_sorted['score'] + df_sorted['num_comments']
            
            # 1. Housing Crisis Engagement Trends (from comprehensive dashboard)
            fig, ax1 = plt.subplots(figsize=(16, 10))
            time_bins = sorted(df_sorted['time_bin'].unique())
            post_counts = []
            engagement_densities = []
            
            for tb in time_bins:
                tb_data = df_sorted[df_sorted['time_bin'] == tb]
                post_counts.append(len(tb_data))
                engagement_densities.append(tb_data['engagement'].sum())
            
            # Dual axis plot
            ax1_twin = ax1.twinx()
            _create_smooth_density_plot(ax1, time_bins, post_counts, color='#2E8B57', alpha=0.3, label='Post Count Density')
            _create_smooth_density_plot(ax1_twin, time_bins, engagement_densities, color='#FF6347', alpha=0.3, label='Total Engagement Density')
            
            # Add scatter points with color intensity
            for i, (tb, count, engagement) in enumerate(zip(time_bins, post_counts, engagement_densities)):
                intensity = min(1.0, engagement / max(engagement_densities) if max(engagement_densities) > 0 else 0)
                color = plt.cm.Reds(intensity)
                ax1.scatter(tb, count, c=[color], s=100, alpha=0.7, edgecolors='black', linewidth=1)
                ax1_twin.scatter(tb, engagement, c=[color], s=100, alpha=0.7, edgecolors='black', linewidth=1)
            
            ax1.set_title('Housing Crisis Engagement Trends - Weekly Analysis', fontsize=14, fontweight='bold')
            ax1.set_xlabel('Time (Weekly Bins)', fontsize=12, fontweight='bold')
            ax1.set_ylabel('Post Count (Weekly Aggregation)', color='#2E8B57', fontsize=11, fontweight='bold')
            ax1_twin.set_ylabel('Total Engagement Density (Upvotes + Comments)', color='#FF6347', fontsize=11, fontweight='bold')
            ax1.grid(True, alpha=0.3)
            lines1, labels1 = ax1.get_legend_handles_labels()
            lines2, labels2 = ax1_twin.get_legend_handles_labels()
            ax1.legend(lines1 + lines2, labels1 + labels2, loc='upper left', fontsize=9, framealpha=0.9)
            plt.tight_layout()
            fig.savefig(self.artifacts_dir / f"reddit_engagement_trends_{self.timestamp}.png", dpi=300, bbox_inches='tight')
            plt.close(fig)
            viz_count += 1
            
            # 2. Sentiment Word Cloud (from comprehensive dashboard)
            fig, ax = plt.subplots(figsize=(16, 8))
            top_keywords = get_top_topic_keywords_by_frequency(df, topic='housing_crisis', top_n=30)
            word_frequencies = {}
            word_sentiments = {}
            
            for keyword, frequency, sentiment_sum in top_keywords:
                word_frequencies[keyword] = frequency
                word_sentiments[keyword] = sentiment_sum
            
            if word_frequencies:
                from wordcloud import WordCloud
                from matplotlib.colors import LinearSegmentedColormap
                wc = WordCloud(width=800, height=400, background_color='white', max_words=50)
                wc.generate_from_frequencies(word_frequencies)
                
                # Create sentiment spectrum colormap (dark red for negative, bright colors for positive)
                colors_list = ['#8B0000', '#A00000', '#B50000', '#CA0000', '#DF0000', '#F40000', '#FF0000', '#FF1A1A', '#FF3333', '#FF4D4D', '#FF6666', '#FF8080', '#FF9999', '#FFB3B3', '#FFCCCC', '#FFE5E5', '#FFFFFF', '#F0F8FF', '#E6F3FF', '#CCE7FF', '#B3DBFF', '#99CFFF', '#80C3FF', '#66B7FF', '#4DABFF', '#339FFF', '#1A93FF', '#0087FF', '#007BFF', '#006FFF', '#0063FF', '#0057FF']
                n_bins = 256
                cmap = LinearSegmentedColormap.from_list('sentiment_spectrum', colors_list, N=n_bins)
                
                # Color words by sentiment (negative=dark red, positive=bright colors)
                def sentiment_color_func(word, **kwargs):
                    sentiment = word_sentiments.get(word, 0)
                    max_sentiment = max(abs(min(word_sentiments.values())), max(word_sentiments.values())) if word_sentiments else 1
                    # Map sentiment from [-max, +max] to [0, 1] for colormap
                    normalized = float((sentiment / max_sentiment + 1) / 2 if max_sentiment > 0 else 0.5)
                    rgb = cmap(normalized)[:3]  # Get RGB tuple
                    return 'rgb({},{},{})'.format(int(rgb[0]*255), int(rgb[1]*255), int(rgb[2]*255))
                
                wc.recolor(color_func=sentiment_color_func)
                ax.imshow(wc, interpolation='bilinear')
            ax.set_title('Housing Crisis Keywords Word Cloud (Dark Red=Negative, Bright Colors=Positive)', fontsize=14, fontweight='bold')
            ax.axis('off')
            plt.tight_layout()
            fig.savefig(self.artifacts_dir / f"reddit_sentiment_wordcloud_{self.timestamp}.png", dpi=300, bbox_inches='tight')
            plt.close(fig)
            viz_count += 1
            
            # 3. Featured Posts (from comprehensive dashboard)
            fig, ax = plt.subplots(figsize=(16, 12))
            ax.axis('off')
            
            df_sorted['engagement'] = df_sorted['score'] + df_sorted['num_comments']
            df_clean_posts = _remove_outliers_iqr(df_sorted, 'engagement')
            if len(df_clean_posts) < len(df_sorted) * 0.3:
                df_clean_posts = _remove_outliers_zscore(df_sorted, 'engagement', threshold=2.0)
            
            top_posts = df_clean_posts.nlargest(3, 'engagement')
            ax.set_title('Featured Posts - Top 3 Highest Engagement (Personal Stories)', fontsize=14, fontweight='bold')
            
            y_positions = [0.85, 0.5, 0.15]
            for i, (_, post) in enumerate(top_posts.iterrows()):
                if i >= 3:
                    break
                y_pos = y_positions[i]
                title = post['title'][:100] + "..." if len(post['title']) > 100 else post['title']
                engagement = post['engagement']
                score = post['score']
                comments = post['num_comments']
                subreddit = post['subreddit']
                created_date = post['created_utc'].strftime('%Y-%m-%d')
                
                post_text = f"#{i+1} r/{subreddit} | {created_date}\n"
                post_text += f"Title: {title}\n"
                post_text += f"Engagement: {engagement} (↑{score} | 💬{comments})\n"
                
                if pd.notna(post.get('selftext')) and str(post.get('selftext', '')).strip():
                    content_snippet = str(post['selftext'])[:200] + "..." if len(str(post['selftext'])) > 200 else str(post['selftext'])
                    post_text += f"Content: {content_snippet}\n"
                
                color = '#FF0000' if engagement > 1000 else '#FF8000' if engagement > 500 else '#000000'
                ax.text(0.02, y_pos, post_text, transform=ax.transAxes, fontsize=10,
                       verticalalignment='top', color=color, weight='bold' if engagement > 500 else 'normal',
                       bbox=dict(boxstyle="round,pad=0.5", facecolor="white", alpha=0.9, edgecolor=color, linewidth=2))
            
            plt.tight_layout()
            fig.savefig(self.artifacts_dir / f"reddit_featured_posts_{self.timestamp}.png", dpi=300, bbox_inches='tight')
            plt.close(fig)
            viz_count += 1
            
            # 4. Top subreddits (keep this as it's still useful)
            if 'subreddit' in df.columns:
                fig, ax = plt.subplots(figsize=(10, 8))
                top_subs = df['subreddit'].value_counts().head(15)
                top_subs.plot(kind='barh', ax=ax, color='coral')
                ax.set_title('Top Subreddits - Homelessness Posts', fontweight='bold', fontsize=14)
                ax.set_xlabel('Number of Posts')
                ax.set_ylabel('Subreddit')
                ax.grid(axis='x', alpha=0.3)
                plt.tight_layout()
                fig.savefig(self.artifacts_dir / f"reddit_top_subreddits_{self.timestamp}.png", dpi=300, bbox_inches='tight')
                plt.close(fig)
                viz_count += 1
            
            self.print_success(f"✅ Reddit: {viz_count} individual visualizations generated ({len(df)} posts)")
            
        except Exception as e:
            self.print_error(f"Reddit viz failed: {str(e)}")
            import traceback
            traceback.print_exc()
    
    def generate_bluesky_viz(self):
        """Generate individual Bluesky visualizations"""
        self.print_header("BLUESKY VISUALIZATIONS")
        start = time.time()
        
        try:
            bluesky_file = self.raw_data_dir / "bluesky_homelessness_posts.csv"
            
            if not bluesky_file.exists():
                self.print_info("⚠️  No Bluesky data found, skipping")
                return
            
            self.print_progress("🦋 Generating individual Bluesky visualizations...")
            
            import pandas as pd
            import matplotlib
            matplotlib.use('Agg')
            import matplotlib.pyplot as plt
            from wordcloud import WordCloud
            
            # Load data
            df_original = pd.read_csv(bluesky_file)
            df = df_original.copy()  # Working copy
            viz_count = 0
            
            # FIRST: Generate comprehensive narrative (like original)
            try:
                # Add bluesky module to path
                bluesky_path = str(self.scripts_dir / "bluesky")
                if bluesky_path not in sys.path:
                    sys.path.insert(0, bluesky_path)
                
                from gui_viz import create_narrative_visualizations
                fig_comp = create_narrative_visualizations(df)
                output_file = self.artifacts_dir / f"bluesky_comprehensive_narrative_{self.timestamp}.png"
                fig_comp.savefig(output_file, dpi=100, bbox_inches='tight', facecolor='#f8f8f8')
                viz_count += 1
                self.print_info("  Generated comprehensive narrative")
            except Exception as e:
                self.print_info(f"  Comprehensive narrative failed: {str(e)[:50]}")
            
            # THEN: Generate individual visualizations matching comprehensive narrative style
            viz_count = 0
            
            # NYT-style settings (from comprehensive narrative)
            text_color = '#121212'  # Near black
            bg_color = 'white'  # Card background
            page_bg = '#f8f8f8'  # Page background
            grid_color = '#e5e5e5'  # Light gray
            accent_color = '#4a4a4a'  # Dark grey
            border_color = '#d0d0d0'  # Card border
            left_color = '#4a90e2'  # Blue for left
            right_color = '#e24a4a'  # Red for right
            
            # 1. Period Data Pulled (Timeline) - NYT style
            if 'created_at' in df.columns:
                fig, ax = plt.subplots(figsize=(16, 6), facecolor=page_bg)
                ax.set_facecolor(bg_color)
                ax.patch.set_edgecolor(border_color)
                ax.patch.set_linewidth(1)
                
                df['created_at_parsed'] = pd.to_datetime(df['created_at'], errors='coerce', utc=True)
                if df['created_at_parsed'].notna().any():
                    df['date'] = df['created_at_parsed'].dt.date
                    posts_per_day = df.groupby('date').size().sort_index()
                    
                    ax.plot(posts_per_day.index, posts_per_day.values,
                           color=accent_color, linewidth=2.5, marker='o', markersize=5)
                    ax.fill_between(posts_per_day.index, posts_per_day.values, alpha=0.1, color=accent_color)
                    
                    ax.set_title('Period Data Pulled', fontsize=16, color=text_color,
                               weight='normal', pad=20, family='serif', loc='left')
                    ax.set_xlabel('Date', fontsize=11, color='#666666', family='sans-serif')
                    ax.set_ylabel('Posts', fontsize=11, color='#666666', family='sans-serif')
                    ax.grid(True, alpha=0.3, color=grid_color, linestyle='-', linewidth=0.5)
                    ax.tick_params(colors='#666666', labelsize=9)
                    ax.spines['top'].set_visible(False)
                    ax.spines['right'].set_visible(False)
                    ax.spines['bottom'].set_color(grid_color)
                    ax.spines['left'].set_color(grid_color)
                
                plt.tight_layout()
                fig.savefig(self.artifacts_dir / f"bluesky_timeline_{self.timestamp}.png", dpi=300, bbox_inches='tight')
                plt.close(fig)
                viz_count += 1
            
            # 2. Content Word Cloud - NYT style
            if 'text' in df.columns:
                fig, ax = plt.subplots(figsize=(16, 8), facecolor=page_bg)
                ax.set_facecolor(bg_color)
                ax.axis('off')
                for spine in ax.spines.values():
                    spine.set_edgecolor(border_color)
                    spine.set_linewidth(1)
                    spine.set_visible(True)
                
                text_data = ' '.join(df['text'].dropna().astype(str).head(1000))
                if text_data.strip():
                    try:
                        wc = WordCloud(width=1400, height=400, background_color='white',
                                     color_func=lambda *args, **kwargs: accent_color,
                                     max_words=80, relative_scaling=0.4).generate(text_data)
                        ax.imshow(wc, interpolation='bilinear')
                        ax.set_title('Content Word Cloud (All Posts)', fontsize=16, color=text_color,
                                   weight='normal', pad=15, family='serif', loc='left')
                    except:
                        ax.text(0.5, 0.5, 'No word cloud data', ha='center', va='center',
                               color='#999999', family='sans-serif')
                
                plt.tight_layout()
                fig.savefig(self.artifacts_dir / f"bluesky_wordcloud_all_{self.timestamp}.png", dpi=300, bbox_inches='tight')
                plt.close(fig)
                viz_count += 1
            
            # 3. Political Analysis - Calculate counts first
            left_keywords = ['progressive', 'liberal', 'democrat', 'social justice', 'equity',
                           'climate action', 'healthcare for all', 'lgbtq', 'immigrant rights',
                           'gun control', 'abortion rights', 'blm', 'defund', 'taxing the rich']
            right_keywords = ['conservative', 'republican', 'traditional', 'freedom', 'liberty',
                            'border security', 'pro-life', 'second amendment', 'small government',
                            'law and order', 'patriot', 'maga', 'god', 'family values']
            
            left_texts = []
            right_texts = []
            left_count = 0
            right_count = 0
            
            if 'text' in df.columns:
                for text in df['text'].dropna().astype(str):
                    text_lower = text.lower()
                    left_matches = sum(1 for kw in left_keywords if kw in text_lower)
                    right_matches = sum(1 for kw in right_keywords if kw in text_lower)
                    
                    if left_matches > right_matches and left_matches > 0:
                        left_count += 1
                        left_texts.append(text)
                    elif right_matches > left_matches and right_matches > 0:
                        right_count += 1
                        right_texts.append(text)
            
            # 3a. Polarization Gauge - NYT style (reduced 30% for better layout)
            total_polar = left_count + right_count
            if total_polar > 0:
                fig, ax = plt.subplots(figsize=(10, 6), facecolor=page_bg)
                ax.set_facecolor(bg_color)
                ax.patch.set_edgecolor(border_color)
                ax.patch.set_linewidth(1)

                left_pct = (left_count / total_polar) * 100
                right_pct = (right_count / total_polar) * 100

                sizes = [left_pct, right_pct]
                colors = [left_color, right_color]
                labels = [f'Left-leaning\n{left_count} posts\n({left_pct:.1f}%)',
                         f'Right-leaning\n{right_count} posts\n({right_pct:.1f}%)']

                wedges, texts, autotexts = ax.pie(sizes, labels=labels, colors=colors,
                                                  autopct='', startangle=180,
                                                  wedgeprops={'width': 0.4, 'linewidth': 1, 'edgecolor': 'white'})
                ax.set_ylim(-1, 0.2)

                for text in texts:
                    text.set_fontsize(9)
                    text.set_family('sans-serif')

                ax.set_title('Political Polarization Analysis',
                           fontsize=14, color=text_color, weight='normal', pad=15,
                           family='serif', loc='center')

                ax.text(0, -0.5, f'{total_polar}\npolarized posts',
                       ha='center', va='center', fontsize=10, color='#666666',
                       family='sans-serif', weight='bold')

                plt.tight_layout()
                fig.savefig(self.artifacts_dir / f"bluesky_polarization_gauge_{self.timestamp}.png", dpi=300, bbox_inches='tight')
                plt.close(fig)
                viz_count += 1
            
            # 3b. Left-Leaning Word Cloud - NYT style
            if len(left_texts) > 0:
                fig, ax = plt.subplots(figsize=(14, 8), facecolor=page_bg)
                ax.set_facecolor(bg_color)
                ax.axis('off')
                for spine in ax.spines.values():
                    spine.set_edgecolor(border_color)
                    spine.set_linewidth(1)
                    spine.set_visible(True)
                
                left_text_data = ' '.join(left_texts)
                if left_text_data.strip():
                    try:
                        wc_left = WordCloud(width=700, height=450, background_color='white',
                                          color_func=lambda *args, **kwargs: left_color,
                                          max_words=50, relative_scaling=0.4).generate(left_text_data)
                        ax.imshow(wc_left, interpolation='bilinear')
                        ax.set_title(f'Left-Leaning Content ({len(left_texts)} posts)',
                                   fontsize=14, color=text_color, weight='normal',
                                   pad=15, family='serif', loc='left')
                    except:
                        ax.text(0.5, 0.5, 'No left-leaning data', ha='center', va='center',
                               color='#999999', family='sans-serif')
                
                plt.tight_layout()
                fig.savefig(self.artifacts_dir / f"bluesky_wordcloud_left_{self.timestamp}.png", dpi=300, bbox_inches='tight')
                plt.close(fig)
                viz_count += 1
            
            # 3c. Right-Leaning Word Cloud - NYT style
            if len(right_texts) > 0:
                fig, ax = plt.subplots(figsize=(14, 8), facecolor=page_bg)
                ax.set_facecolor(bg_color)
                ax.axis('off')
                for spine in ax.spines.values():
                    spine.set_edgecolor(border_color)
                    spine.set_linewidth(1)
                    spine.set_visible(True)
                
                right_text_data = ' '.join(right_texts)
                if right_text_data.strip():
                    try:
                        wc_right = WordCloud(width=700, height=450, background_color='white',
                                           color_func=lambda *args, **kwargs: right_color,
                                           max_words=50, relative_scaling=0.4).generate(right_text_data)
                        ax.imshow(wc_right, interpolation='bilinear')
                        ax.set_title(f'Right-Leaning Content ({len(right_texts)} posts)',
                                   fontsize=14, color=text_color, weight='normal',
                                   pad=15, family='serif', loc='left')
                    except:
                        ax.text(0.5, 0.5, 'No right-leaning data', ha='center', va='center',
                               color='#999999', family='sans-serif')
                
                plt.tight_layout()
                fig.savefig(self.artifacts_dir / f"bluesky_wordcloud_right_{self.timestamp}.png", dpi=300, bbox_inches='tight')
                plt.close(fig)
                viz_count += 1
            
            # 4. Engagement: Total Counts - NYT style
            if 'like_count' in df.columns:
                fig, ax = plt.subplots(figsize=(12, 6), facecolor=page_bg)
                ax.set_facecolor(bg_color)
                ax.patch.set_edgecolor(border_color)
                ax.patch.set_linewidth(1)
                
                engagement_types = []
                engagement_values = []
                
                if 'like_count' in df.columns:
                    engagement_types.append('Likes')
                    engagement_values.append(df['like_count'].sum())
                if 'reply_count' in df.columns:
                    engagement_types.append('Replies')
                    engagement_values.append(df['reply_count'].sum())
                if 'repost_count' in df.columns:
                    engagement_types.append('Reposts')
                    engagement_values.append(df['repost_count'].sum())
                
                bars = ax.bar(engagement_types, engagement_values, color=accent_color, width=0.6)
                ax.set_title('Engagement: Total Counts', fontsize=14, color=text_color,
                           weight='normal', pad=20, family='serif', loc='left')
                ax.set_ylabel('Count', fontsize=11, color='#666666', family='sans-serif')
                ax.tick_params(colors='#666666', labelsize=9)
                ax.spines['top'].set_visible(False)
                ax.spines['right'].set_visible(False)
                ax.spines['bottom'].set_color(grid_color)
                ax.spines['left'].set_color(grid_color)
                ax.grid(True, alpha=0.3, axis='y', color=grid_color, linestyle='-', linewidth=0.5)
                
                plt.tight_layout()
                fig.savefig(self.artifacts_dir / f"bluesky_engagement_totals_{self.timestamp}.png", dpi=300, bbox_inches='tight')
                plt.close(fig)
                viz_count += 1
            # 6. Author Analysis: Top 15 by Engagement with Political Colors
            if 'author_handle' in df.columns:
                fig, ax = plt.subplots(figsize=(14, 10), facecolor=page_bg)
                ax.set_facecolor(bg_color)
                ax.patch.set_edgecolor(border_color)
                ax.patch.set_linewidth(1)

                # Calculate engagement per author
                df_authors = df.copy()
                df_authors['total_engagement'] = df_authors.get('like_count', 0) + df_authors.get('reply_count', 0) + df_authors.get('repost_count', 0)
                author_engagement = df_authors.groupby('author_handle')['total_engagement'].sum().sort_values(ascending=False).head(15)

                # Determine political leaning for each author based on their posts
                author_colors = []
                for author in author_engagement.index:
                    author_posts = df_authors[df_authors['author_handle'] == author]['text'].dropna().astype(str)
                    left_score = 0
                    right_score = 0

                    for text in author_posts:
                        text_lower = text.lower()
                        left_score += sum(1 for kw in left_keywords if kw in text_lower)
                        right_score += sum(1 for kw in right_keywords if kw in text_lower)

                    if left_score > right_score and left_score > 0:
                        author_colors.append(left_color)  # Blue for left
                    elif right_score > left_score and right_score > 0:
                        author_colors.append(right_color)  # Red for right
                    else:
                        author_colors.append(accent_color)  # Gray for neutral/center

                if len(author_engagement) > 0:
                    bars = ax.barh(range(len(author_engagement)), author_engagement.values,
                                  color=author_colors, height=0.7, edgecolor='white', linewidth=0.5)
                    ax.set_yticks(range(len(author_engagement)))
                    ax.set_yticklabels(author_engagement.index, fontsize=10, family='sans-serif')
                    ax.invert_yaxis()
                    ax.set_title('Author Analysis: Top 15 by Total Engagement', fontsize=16,
                               color=text_color, weight='normal', pad=20, family='serif', loc='left')
                    ax.set_xlabel('Total Engagement (Likes + Replies + Reposts)', fontsize=11, color='#666666', family='sans-serif')
                    ax.tick_params(colors='#666666', labelsize=9)
                    ax.spines['top'].set_visible(False)
                    ax.spines['right'].set_visible(False)
                    ax.spines['bottom'].set_color(grid_color)
                    ax.spines['left'].set_color(grid_color)
                    ax.grid(True, alpha=0.3, axis='x', color=grid_color, linestyle='-', linewidth=0.5)

                    # Add legend for colors
                    from matplotlib.patches import Patch
                    legend_elements = [
                        Patch(facecolor=left_color, edgecolor='white', label='Left-leaning'),
                        Patch(facecolor=accent_color, edgecolor='white', label='Neutral'),
                        Patch(facecolor=right_color, edgecolor='white', label='Right-leaning')
                    ]
                    ax.legend(handles=legend_elements, loc='lower right', fontsize=9, framealpha=0.9)

                plt.tight_layout()
                fig.savefig(self.artifacts_dir / f"bluesky_top_authors_{self.timestamp}.png", dpi=300, bbox_inches='tight')
                plt.close(fig)
                viz_count += 1
            
            self.print_success(f"✅ Bluesky: {viz_count} individual visualizations generated ({len(df)} posts)")
            
        except Exception as e:
            self.print_error(f"Bluesky viz failed: {str(e)}")
            import traceback
            traceback.print_exc()
    
    def run(self):
        """Execute visualization generation for all modules"""
        self.print_header(f"VISUALIZATION GENERATOR ({self.session_id})")
        print(f"{Colors.BOLD}Started: {self.start_time.strftime('%Y-%m-%d %H:%M:%S')}{Colors.ENDC}")
        print(f"{Colors.BOLD}Input: {self.raw_data_dir}{Colors.ENDC}")
        print(f"{Colors.BOLD}Output: {self.artifacts_dir}{Colors.ENDC}\n")
        
        # Generate all visualizations
        self.generate_google_trends_viz()
        self.generate_news_api_viz()
        self.generate_reddit_viz()
        self.generate_bluesky_viz()
        
        # Save master log
        self.save_master_log()
        
        # Summary
        self.print_header("VISUALIZATION SUMMARY")
        total_duration = time.time() - self.start_time.timestamp()
        print(f"{Colors.BOLD}Total Duration: {total_duration:.1f} seconds{Colors.ENDC}\n")
        
        print(f"{Colors.BOLD}📁 Artifacts Directory:{Colors.ENDC}")
        print(f"  {self.artifacts_dir}")
        
        print(f"\n{Colors.BOLD}🎨 Generated Artifacts:{Colors.ENDC}")
        if self.artifacts_dir.exists():
            artifact_files = sorted(self.artifacts_dir.glob("*"))
            for f in artifact_files:
                size_kb = f.stat().st_size / 1024
                file_type = "📊" if f.suffix == ".png" else "🌐" if f.suffix == ".html" else "📄"
                print(f"  {file_type} {f.name:50s} ({size_kb:>8.1f} KB)")
            print(f"\n{Colors.BOLD}Total: {len(artifact_files)} artifacts{Colors.ENDC}")
        
        print(f"\n{Colors.OKGREEN}✅ Visualization generation complete!{Colors.ENDC}")

def main():
    parser = argparse.ArgumentParser(description='NGO Visualization Generator - Artifacts from Raw Data')
    parser.add_argument('--session', type=str, required=True,
                       help='Session ID (e.g., session_20251006_123042) to generate visualizations from')
    
    args = parser.parse_args()
    
    try:
        orchestrator = VisualizationOrchestrator(session_id=args.session)
        orchestrator.run()
    except KeyboardInterrupt:
        print(f"\n{Colors.WARNING}⚠️  Interrupted by user{Colors.ENDC}")
        sys.exit(1)
    except Exception as e:
        print(f"\n{Colors.FAIL}Fatal error: {str(e)}{Colors.ENDC}")
        import traceback
        traceback.print_exc()
        sys.exit(1)

if __name__ == "__main__":
    main()<|MERGE_RESOLUTION|>--- conflicted
+++ resolved
@@ -192,12 +192,12 @@
                 all_text = ' '.join(df['title'].fillna('')) + ' ' + ' '.join(df['text'].fillna(''))
 
                 stopwords = set(STOPWORDS)
-                wordcloud = WordCloud(width=1600, height=800, background_color='white', 
-                                     stopwords=stopwords, max_words=200, colormap='magma').generate(all_text)
-                
-                fig, ax = plt.subplots(figsize=(16, 8))
+                wordcloud = WordCloud(width=1400, height=600, background_color='white',
+                                     stopwords=stopwords, max_words=150, colormap='magma').generate(all_text)
+
+                fig, ax = plt.subplots(figsize=(14, 6))
                 ax.imshow(wordcloud, interpolation='bilinear')
-                ax.set_title('Word Cloud for Media Coverage of Homelessness in the Last 30 Days', fontsize=16, fontweight='bold')
+                ax.set_title('Word Cloud for Media Coverage of Homelessness in the Last 30 Days', fontsize=14, fontweight='bold', pad=10)
                 ax.axis('off')
 
                 output_file = self.artifacts_dir / f"news_wordcloud_{self.timestamp}.png"
@@ -209,19 +209,13 @@
             
             # Outlet comparison - simple bar chart
             try:
-                fig, ax = plt.subplots(figsize=(12, 8))
-                source_counts = df['source'].value_counts().head(15)
+                fig, ax = plt.subplots(figsize=(10, 7))
+                source_counts = df['source'].value_counts().head(12)
                 source_counts.plot(kind='barh', ax=ax, color='#D98586')
-<<<<<<< HEAD
                 ax.set_title('News Outlets Covering Homelessness', fontsize=13, fontweight='bold', pad=10)
                 ax.set_xlabel('Number of Articles', fontsize=11)
                 ax.set_ylabel('News Outlet', fontsize=11)
                 ax.invert_yaxis()  # Invert to show top outlets at the top
-=======
-                ax.set_title('News Outlets Covering Homelessness in the Last 30 Days', fontsize=14, fontweight='bold')
-                ax.set_xlabel('Number of Articles')
-                ax.set_ylabel('News Outlet')
->>>>>>> 3a4114e4
                 ax.grid(axis='x', alpha=0.3)
                 plt.tight_layout()
 
@@ -238,11 +232,13 @@
                 leaning_counts = df['leaning'].value_counts()
                 colors = {'LEFT': '#013364', 'CENTER': '#333333', 'RIGHT': '#d30b0d'}
                 colors_list = [colors.get(x, 'gray') for x in leaning_counts.index]
-                
-                ax.pie(leaning_counts, labels=leaning_counts.index, autopct='%1.1f%%', 
-                      colors=colors_list, startangle=90, textprops={'color': 'white', 'fontweight': 'bold', 'fontsize': 14})
-                ax.set_title('Political Leaning of Homelessness News Coverage', fontsize=14, fontweight='bold')
-                ax.legend(loc='lower left')
+                wedges, texts, autotexts = ax.pie(leaning_counts, labels=leaning_counts.index, autopct='%1.1f%%',
+                      colors=colors_list, startangle=90, textprops={'color': 'white', 'fontweight': 'bold', 'fontsize': 12})
+                ax.set_title('Political Leaning of News Coverage', fontsize=13, fontweight='bold', pad=10)
+
+                # Add legend with counts
+                legend_labels = [f"{idx}: {count} articles" for idx, count in leaning_counts.items()]
+                ax.legend(legend_labels, loc='lower left', fontsize=9, framealpha=0.9)
                 plt.tight_layout()
 
                 output_file = self.artifacts_dir / f"news_political_pie_{self.timestamp}.png"
@@ -255,21 +251,43 @@
             # Political timeline - line plot matching original style
             try:
                 # Use 'date' column (not 'publishedAt')
-                df['published'] = pd.to_datetime(df['date'])
-                fig, ax = plt.subplots(figsize=(14, 6))
-                
-                for leaning in ['LEFT', 'CENTER', 'RIGHT']:
-                    leaning_df = df[df['leaning'] == leaning]
-                    if len(leaning_df) > 0:
-                        leaning_df['published'].hist(bins=30, alpha=0.5, label=leaning, 
-                                                     color=colors.get(leaning, 'gray'), ax=ax)
-                
-                ax.set_title('Timeline of News Coverage by Political Leaning', fontsize=14, fontweight='bold')
-                ax.set_xlabel('Date')
-                ax.set_ylabel('Number of Articles')
-                ax.invert_yaxis()
-                ax.legend()
-                ax.grid(alpha=0.3)
+                df_time = df.copy()
+                df_time['date'] = pd.to_datetime(df_time['date'], errors='coerce', utc=True)
+                df_time = df_time[df_time['date'].notna()]
+                df_time['date_day'] = df_time['date'].dt.date
+
+                # Group articles by date and political classification
+                daily_counts = df_time.groupby(['date_day', 'leaning']).size().reset_index(name='count')
+                timeline_data = daily_counts.pivot(index='date_day', columns='leaning', values='count')
+                timeline_data = timeline_data.fillna(0)
+
+                # Plot figure (7x7 to match pie chart)
+                fig, ax = plt.subplots(figsize=(7, 7))
+
+                # Plot LEFT with prominent blue line
+                if 'LEFT' in timeline_data.columns:
+                    ax.plot(timeline_data.index, timeline_data['LEFT'],
+                           marker='o', linewidth=2.5, color='#013364', label='LEFT',
+                           markersize=5, markerfacecolor='#013364', markeredgewidth=0)
+
+                # Plot CENTER with subtle gray line
+                if 'CENTER' in timeline_data.columns:
+                    ax.plot(timeline_data.index, timeline_data['CENTER'],
+                           marker='s', linewidth=1, color='#cbcaca', label='CENTER',
+                           markersize=3, alpha=0.6, markerfacecolor='#cbcaca', markeredgewidth=0)
+
+                # Plot RIGHT with prominent red line
+                if 'RIGHT' in timeline_data.columns:
+                    ax.plot(timeline_data.index, timeline_data['RIGHT'],
+                           marker='^', linewidth=2.5, color='#d30b0d', label='RIGHT',
+                           markersize=5, markerfacecolor='#d30b0d', markeredgewidth=0)
+
+                ax.set_title('Political Leaning Timeline', fontsize=13, fontweight='bold', pad=10)
+                ax.set_xlabel('Date', fontsize=11, fontweight='bold')
+                ax.set_ylabel('Number of Articles', fontsize=11, fontweight='bold')
+                ax.legend(title='Political Leaning', loc='upper left', fontsize=9, framealpha=0.9)
+                ax.grid(True, alpha=0.3, linestyle='--')
+                plt.xticks(rotation=45, ha='right', fontsize=9)
                 plt.tight_layout()
 
                 output_file = self.artifacts_dir / f"news_political_timeline_{self.timestamp}.png"
