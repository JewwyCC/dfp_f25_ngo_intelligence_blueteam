--- conflicted
+++ resolved
@@ -1145,26 +1145,11 @@
         self.backup_data_dir = self.project_root / "data" / "BACKUP_RAWDATA"
         
     def run_master_scraper(self, duration=120):
-<<<<<<< HEAD
-        """Run the master scraper with specified duration - capture output in real-time"""
-        try:
-            # Run master scraper as subprocess - capture stdout for real-time logs
-            cmd = [sys.executable, str(self.master_scraper_path), "--duration", str(duration)]
-            process = subprocess.Popen(
-                cmd,
-                stdout=subprocess.PIPE,
-                stderr=subprocess.STDOUT,
-                text=True,
-                bufsize=1,  # Line buffered
-                universal_newlines=True
-            )
-=======
         """Run the master scraper with specified duration - outputs to terminal"""
         try:
             # Run master scraper as subprocess - let output go to terminal
             cmd = [sys.executable, str(self.master_scraper_path), "--duration", str(duration)]
             process = subprocess.Popen(cmd)
->>>>>>> 75d9799c
 
             return process
         except Exception as e:
@@ -1617,11 +1602,6 @@
             # Choose icon based on status
             if status['status'] == 'completed':
                 icon = "✅"
-<<<<<<< HEAD
-            elif status['status'] == 'failed':
-                icon = "⚠️"
-=======
->>>>>>> 75d9799c
             elif status['status'] == 'collecting':
                 icon = "⏳"
             else:
@@ -1670,23 +1650,6 @@
             # Initialize logs
             st.session_state.collection_logs = ["[0.0s] 🚀 Starting data collection..."]
 
-<<<<<<< HEAD
-            # Record existing session directories to identify the new one
-            existing_sessions = []
-            if self.data_manager.output_dir.exists():
-                existing_sessions = [
-                    d.name for d in self.data_manager.output_dir.iterdir()
-                    if d.is_dir() and d.name.startswith('session_')
-                ]
-            st.session_state.previous_sessions = existing_sessions
-            st.session_state.current_session_dir = None
-            st.session_state.announced_session_dir = None
-            st.session_state.completed_sources_logged = set()
-            st.session_state.failed_sources_logged = set()
-            st.session_state.last_logged_sources = set()
-
-=======
->>>>>>> 75d9799c
             # Start the master scraper process
             st.session_state.scraper_process = self.data_manager.run_master_scraper(duration=120)
             st.session_state.collection_start_time = time.time()
@@ -1703,85 +1666,12 @@
             st.session_state.collection_logs.append(f"[0.0s] 📊 Collecting from 4 sources...")
     
     def update_data_collection_progress(self):
-<<<<<<< HEAD
-        """Progress tracking with natural pacing"""
-=======
         """Mock progress tracking with realistic logs"""
->>>>>>> 75d9799c
         if not hasattr(st.session_state, 'progress_start_time'):
             st.session_state.progress_start_time = time.time()
 
         elapsed_time = time.time() - st.session_state.progress_start_time
 
-<<<<<<< HEAD
-        if 'collection_logs' not in st.session_state:
-            st.session_state.collection_logs = []
-        if 'last_logged_sources' not in st.session_state:
-            st.session_state.last_logged_sources = set()
-
-        total_time = 123  # Bluesky(60s) + News(30s) + Reddit(30s) + GoogleTrends(3s)
-
-        log_schedule = [
-        ]
-
-        def emit_log(key, message):
-            if key not in st.session_state.last_logged_sources:
-                current_time = time.time() - st.session_state.progress_start_time
-                st.session_state.collection_logs.append(f"[{current_time:.1f}s] {message}")
-                st.session_state.last_logged_sources.add(key)
-
-        for ts, key, message in log_schedule:
-            if elapsed_time >= ts:
-                emit_log(key, message)
-
-        source_timing = {
-            'bluesky': (0, 60),
-            'news_api': (60, 90),
-            'reddit': (90, 120),
-            'google_trends': (120, 123)
-        }
-
-        for source, (start_time, end_time) in source_timing.items():
-            status = st.session_state.data_sources_status[source]['status']
-            progress = st.session_state.data_sources_status[source]['progress']
-
-            if status == 'completed':
-                st.session_state.data_sources_status[source]['progress'] = max(progress, 100)
-                continue
-
-            if elapsed_time < start_time:
-                st.session_state.data_sources_status[source]['status'] = 'pending'
-                st.session_state.data_sources_status[source]['progress'] = 0
-            elif elapsed_time >= end_time:
-                st.session_state.data_sources_status[source]['status'] = 'collecting'
-                st.session_state.data_sources_status[source]['progress'] = max(progress, 95)
-            else:
-                st.session_state.data_sources_status[source]['status'] = 'collecting'
-                ratio = (elapsed_time - start_time) / max(1, (end_time - start_time))
-                st.session_state.data_sources_status[source]['progress'] = max(progress, int(min(95, max(5, ratio * 100))))
-
-        if len(st.session_state.collection_logs) > 5:
-            st.session_state.collection_logs = st.session_state.collection_logs[-5:]
-
-        session_dir = None
-        raw_data_dir = None
-
-        current_session_path = st.session_state.get('current_session_dir')
-        if current_session_path:
-            candidate = Path(current_session_path)
-            if candidate.exists():
-                session_dir = candidate
-
-        if session_dir is None:
-            latest_session = self.data_manager.get_latest_session_dir()
-            previous_sessions = set(st.session_state.get('previous_sessions', []))
-            if latest_session and latest_session.name.startswith('session_') and latest_session.name not in previous_sessions:
-                session_dir = latest_session
-                st.session_state.current_session_dir = str(latest_session)
-                emit_log('session_initialized', f"📁 Session ready: {latest_session.name}")
-                previous_sessions.add(latest_session.name)
-                st.session_state.previous_sessions = list(previous_sessions)
-=======
         # Initialize logs if not exists
         if 'collection_logs' not in st.session_state:
             st.session_state.collection_logs = []
@@ -1850,7 +1740,6 @@
         # Keep only last 4 log entries for cleaner display
         if len(st.session_state.collection_logs) > 4:
             st.session_state.collection_logs = st.session_state.collection_logs[-4:]
->>>>>>> 75d9799c
 
         if session_dir and session_dir.exists():
             candidate_raw = session_dir / 'raw_data'
@@ -1902,15 +1791,6 @@
             if process_done and st.session_state.data_sources_status[source]['status'] != 'completed':
                 st.session_state.data_sources_status[source]['status'] = 'failed'
                 st.session_state.data_sources_status[source]['progress'] = 0
-<<<<<<< HEAD
-                emit_log(f'{source}_failed', f"⚠️ {source_labels[source]} data unavailable")
-
-        statuses = st.session_state.data_sources_status
-        all_sources_complete = all(info['status'] == 'completed' for info in statuses.values())
-        any_failed = any(info['status'] == 'failed' for info in statuses.values())
-
-        if all_sources_complete:
-=======
                 all_sources_complete = False
 
         # Use backup mode if ANY source failed (new logic)
@@ -1924,7 +1804,6 @@
             st.session_state.all_data_collected = True  # Allow dashboard to proceed
         elif all_sources_complete:
             # All sources completed successfully
->>>>>>> 75d9799c
             st.session_state.all_data_collected = True
         elif any_failed and process_done:
             st.session_state.all_data_collected = True
@@ -2675,31 +2554,6 @@
             self.render_landing_page()
         elif st.session_state.current_page == 'loading':
             self.render_loading_screen()
-<<<<<<< HEAD
-            refresh_interval = 3  # seconds between progress updates for smoother animation
-
-            # If collection has already finished, jump straight to the dashboard
-            if st.session_state.all_data_collected:
-                st.session_state.current_page = 'dashboard'
-                st.rerun()
-
-            # Kick off data collection the first time we hit the loading screen
-            if st.session_state.scraper_process is None:
-                self.start_real_data_collection()
-                time.sleep(1.5)
-                st.rerun()
-
-            # Update progress indicators based on elapsed time
-            self.update_data_collection_progress()
-
-            elapsed_time = time.time() - st.session_state.collection_start_time if st.session_state.collection_start_time else 0
-            if st.session_state.all_data_collected or elapsed_time > 123:
-                st.session_state.current_page = 'dashboard'
-                st.rerun()
-
-            time.sleep(refresh_interval)
-            st.rerun()
-=======
             
             # Auto-advance to dashboard after data collection (even if partial)
             if st.session_state.all_data_collected or any(status['status'] in ['completed', 'failed'] for status in st.session_state.data_sources_status.values()):
@@ -2727,7 +2581,6 @@
                     self.update_data_collection_progress()
                     time.sleep(5)
                     st.rerun()
->>>>>>> 75d9799c
         elif st.session_state.current_page == 'dashboard':
             self.render_dashboard_header()
             
